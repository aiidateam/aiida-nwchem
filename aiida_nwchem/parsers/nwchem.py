--- conflicted
+++ resolved
@@ -295,27 +295,18 @@
 
     def parse_tddft(self, lines):
         """
-<<<<<<< HEAD
+
         Parse a TDDFT task block
-=======
-        Parse a DFT task block
->>>>>>> 8e7d16ed
 
         args: lines: the lines to parse
         """
 
-<<<<<<< HEAD
         result_dict = {'theory':'tddft'}
         state = None
 
         transition_energies = []
         dipole_oscillator_strengths = []
 
-=======
-        result_dict = {'theory':'dft'}
-        state = None
-
->>>>>>> 8e7d16ed
         for line in lines:
 
             result = re.match(r'\s*Wavefunction type:\s*([A-z\s]*).\s*$',line)
@@ -337,7 +328,6 @@
                 result_dict['wall_time'] = result.group(2)
                 break
 
-<<<<<<< HEAD
             # Parse excitation energies
             if 'Root' in line:
                 transition_energies.append(float(line.split()[-2]))
@@ -350,8 +340,6 @@
         else:
             self.report(f'Excitation energies list does not match the length of the dipole oscillator strengths')
 
-=======
->>>>>>> 8e7d16ed
         return result_dict
 
     def parse_nwpw_band(self, lines):
